--- conflicted
+++ resolved
@@ -38,7 +38,6 @@
 }
 
 func BenchmarkBolson(b *testing.B) {
-<<<<<<< HEAD
 
 	bl := New()
 	b.ResetTimer()
@@ -106,67 +105,7 @@
 			qty, _ := decimal.NewFromString("10.0")
 			maxDiscount, _ := decimal.NewFromString("100")
 			unitValue, _ := decimal.NewFromString("100")
-=======
 
-	bl := New()
-	b.ResetTimer()
-	for i, tc := range testBolsonCases {
-		b.Run(fmt.Sprintf("case %d/%d", i, len(testBolsonCases)), func(b2 *testing.B) {
-
-			for k := 0; k <= b2.N; k++ {
-				_, _ = tc.testCase(&bl)
-				b.StopTimer()
-				bl.Reset()
-				b.StartTimer()
-			}
-		})
-	}
->>>>>>> b7899a66
-
-			calc, err := b.Calculate(unitValue, qty, maxDiscount)
-
-<<<<<<< HEAD
-			return calc, err
-		},
-		expected: `{"withDiscount":{"net":"900","brute":"1080","tax":"180","discount":"10","discountedValue":"100","discountedValueBrute":"120","unitValue":"90"},"withoutDiscount":{"net":"1000","brute":"1200","tax":"200","unitValue":"100"}}`,
-	},
-	{
-		testCase: func(b *Bolson) (Bag, error) {
-			_ = b.taxHandler.AddTaxFromString("16", tax.PercentualMode, tax.OverTaxable)
-			_ = b.discountHandler.AddDiscountFromString("30.1885553573578", discount.Percentual)
-
-=======
-var testBolsonCases = []struct {
-	testCase func(b *Bolson) (Bag, error)
-	expected string
-}{
-	{
-		testCase: func(b *Bolson) (Bag, error) {
-			_ = b.taxHandler.AddTaxFromString("10", tax.PercentualMode, tax.OverTaxable)
-			//_ = b.discountHandler.AddDiscountFromString("10", discount.Percentual)
-
-			qty, _ := decimal.NewFromString("10")
-			maxDiscount, _ := decimal.NewFromString("100")
-			brute, _ := decimal.NewFromString("1100")
-
-			calc, err := b.CalculateFromBrute(brute, qty, maxDiscount)
-
-			if err != nil {
-				return calc, err
-			}
-
-			return calc, err
-		},
-		expected: `{"withDiscount":{"net":"637.9310344827586222","brute":"740.000000000000001756274132676085568","tax":"102.068965517241379556274132676085568","discount":"30.1885553573578","discountedValue":"275.8604473412657312","discountedValueBrute":"319.998118915868248187725867323914432","unitValue":"637.9310344827586222"},"withoutDiscount":{"net":"913.7914818240243534","brute":"1059.998118915868249944","tax":"146.206637091843896544","unitValue":"913.7914818240243534"}}`,
-	},
-	{
-		testCase: func(b *Bolson) (Bag, error) {
-			_ = b.taxHandler.AddTaxFromString("20", tax.PercentualMode, tax.OverTaxable)
-			_ = b.discountHandler.AddDiscountFromString("10", discount.Percentual)
-
-			qty, _ := decimal.NewFromString("10.0")
-			maxDiscount, _ := decimal.NewFromString("100")
-			unitValue, _ := decimal.NewFromString("100")
 
 			calc, err := b.Calculate(unitValue, qty, maxDiscount)
 
@@ -179,7 +118,6 @@
 			_ = b.taxHandler.AddTaxFromString("16", tax.PercentualMode, tax.OverTaxable)
 			_ = b.discountHandler.AddDiscountFromString("30.1885553573578", discount.Percentual)
 
->>>>>>> b7899a66
 			unitValue, _ := decimal.NewFromString("913.793103448276")
 			qty, _ := decimal.NewFromString("1.0")
 			maxDiscount, _ := decimal.NewFromString("100")
